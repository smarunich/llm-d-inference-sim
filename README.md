--- conflicted
+++ resolved
@@ -124,11 +124,8 @@
 - `zmq-endpoint`: ZMQ address to publish events
 - `zmq-max-connect-attempts`: the maximum number of ZMQ connection attempts, defaults to 0, maximum: 10
 - `event-batch-size`: the maximum number of kv-cache events to be sent together, defaults to 16
-<<<<<<< HEAD
 - `failure-injection-rate`: probability (0-100) of injecting failures, optional, default is 0
 - `failure-types`: list of specific failure types to inject (rate_limit, invalid_api_key, context_length, server_error, invalid_request, model_not_found), optional, if empty all types are used
--->
-=======
 - `fake-metrics`: represents a predefined set of metrics to be sent to Prometheus as a substitute for the real metrics. When specified, only these fake metrics will be reported — real metrics and fake metrics will never be reported together. The set should include values for 
     - `running-requests`
     - `waiting-requests`
@@ -137,9 +134,7 @@
 
     Example:
       {"running-requests":10,"waiting-requests":30,"kv-cache-usage":0.4,"loras":[{"running":"lora4,lora2","waiting":"lora3","timestamp":1257894567},{"running":"lora4,lora3","waiting":"","timestamp":1257894569}]}
-      
-
->>>>>>> 06f6e42c
+
 In addition, as we are using klog, the following parameters are available:
 - `add_dir_header`: if true, adds the file directory to the header of the log messages
 - `alsologtostderr`: log to standard error as well as files (no effect when -logtostderr=true)
