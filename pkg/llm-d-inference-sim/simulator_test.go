--- conflicted
+++ resolved
@@ -824,7 +824,6 @@
 		)
 	})
 
-<<<<<<< HEAD
 	Describe("Failure injection mode", func() {
 		var (
 			client *http.Client
@@ -1043,8 +1042,7 @@
 				Entry("model_not_found", common.FailureTypeModelNotFound, 404, "invalid_request_error", "model_not_found"),
 			)
 		})
-
-=======
+    
 	Context("fake metrics", func() {
 		It("Should respond with fake metrics to /metrics", func() {
 			ctx := context.TODO()
@@ -1070,6 +1068,5 @@
 			Expect(metrics).To(ContainSubstring("vllm:lora_requests_info{max_lora=\"1\",running_lora_adapters=\"lora4,lora3\",waiting_lora_adapters=\"\"} 1.257894569e+09"))
 
 		})
->>>>>>> 06f6e42c
 	})
 })