/*
Copyright 2025 The llm-d-inference-sim Authors.

Licensed under the Apache License, Version 2.0 (the "License");
you may not use this file except in compliance with the License.
You may obtain a copy of the License at

    http://www.apache.org/licenses/LICENSE-2.0

Unless required by applicable law or agreed to in writing, software
distributed under the License is distributed on an "AS IS" BASIS,
WITHOUT WARRANTIES OR CONDITIONS OF ANY KIND, either express or implied.
See the License for the specific language governing permissions and
limitations under the License.
*/

package common

import (
	"encoding/json"
	"errors"
	"flag"
	"fmt"
	"os"
	"strings"
	"time"

	"github.com/spf13/pflag"
	"gopkg.in/yaml.v3"
	"k8s.io/klog/v2"
)

const (
	vLLMDefaultPort = 8000
	ModeRandom      = "random"
	ModeEcho        = "echo"
<<<<<<< HEAD
	dummyFlagValue  = "dummy"

	// Failure type constants
	FailureTypeRateLimit      = "rate_limit"
	FailureTypeInvalidAPIKey  = "invalid_api_key"
	FailureTypeContextLength  = "context_length"
	FailureTypeServerError    = "server_error"
	FailureTypeInvalidRequest = "invalid_request"
	FailureTypeModelNotFound  = "model_not_found"
=======
	dummy           = "dummy"
>>>>>>> 06f6e42c
)

type Configuration struct {
	// Port defines on which port the simulator runs
	Port int `yaml:"port" json:"port"`
	// Model defines the current base model name
	Model string `yaml:"model" json:"model"`
	// ServedModelNames is one or many model names exposed by the API
	ServedModelNames []string `yaml:"served-model-name" json:"served-model-name"`
	// MaxLoras defines maximum number of loaded LoRAs
	MaxLoras int `yaml:"max-loras" json:"max-loras"`
	// MaxCPULoras defines maximum number of LoRAs to store in CPU memory
	MaxCPULoras int `yaml:"max-cpu-loras" json:"max-cpu-loras"`
	// MaxNumSeqs is maximum number of sequences per iteration (the maximum
	// number of inference requests that could be processed at the same time)
	MaxNumSeqs int `yaml:"max-num-seqs" json:"max-num-seqs"`
	// MaxModelLen is the model's context window, the maximum number of tokens
	// in a single request including input and output. Default value is 1024.
	MaxModelLen int `yaml:"max-model-len" json:"max-model-len"`
	// LoraModulesString is a list of LoRA adapters as strings
	LoraModulesString []string `yaml:"lora-modules" json:"lora-modules"`
	// LoraModules is a list of LoRA adapters
	LoraModules []LoraModule

	// TimeToFirstToken time before the first token will be returned, in milliseconds
	TimeToFirstToken int `yaml:"time-to-first-token" json:"time-to-first-token"`
	// TimeToFirstTokenStdDev standard deviation for time before the first token will be returned,
	// in milliseconds, optional, default is 0, can't be more than 30% of TimeToFirstToken, will not
	// cause the actual time to first token to differ by more than 70% from TimeToFirstToken
	TimeToFirstTokenStdDev int `yaml:"time-to-first-token-std-dev" json:"time-to-first-token-std-dev"`
	// InterTokenLatency time between generated tokens, in milliseconds
	InterTokenLatency int `yaml:"inter-token-latency" json:"inter-token-latency"`
	// InterTokenLatencyStdDev standard deviation for time between generated tokens, in milliseconds,
	// optional, default is 0, can't be more than 30% of InterTokenLatency, will not cause the actual
	// inter token latency to differ by more than 70% from InterTokenLatency
	InterTokenLatencyStdDev int `yaml:"inter-token-latency-std-dev" json:"inter-token-latency-std-dev"`
	// KVCacheTransferLatency time to "transfer" kv-cache from another vLLM instance in case P/D is activated,
	// in milliseconds
	KVCacheTransferLatency int `yaml:"kv-cache-transfer-latency" json:"kv-cache-transfer-latency"`
	// KVCacheTransferLatencyStdDev standard deviation for time to "transfer" kv-cache from another
	// vLLM instance in case P/D is activated, in milliseconds, optional, default is 0, can't be more
	// than 30% of KVCacheTransferLatency, will not cause the actual latency to differ by more than 70% from
	// KVCacheTransferLatency
	KVCacheTransferLatencyStdDev int `yaml:"kv-cache-transfer-latency-std-dev" json:"kv-cache-transfer-latency-std-dev"`

	// Mode defines the simulator response generation mode, valid values: echo, random
	Mode string `yaml:"mode" json:"mode"`
	// Seed defines random seed for operations
	Seed int64 `yaml:"seed" json:"seed"`

	// MaxToolCallIntegerParam defines the maximum possible value of integer parameters in a tool call,
	// optional, defaults to 100
	MaxToolCallIntegerParam int `yaml:"max-tool-call-integer-param" json:"max-tool-call-integer-param"`
	// MinToolCallIntegerParam defines the minimum possible value of integer parameters in a tool call,
	// optional, defaults to 0
	MinToolCallIntegerParam int `yaml:"min-tool-call-integer-param" json:"min-tool-call-integer-param"`
	// MaxToolCallNumberParam defines the maximum possible value of number (float) parameters in a tool call,
	// optional, defaults to 100
	MaxToolCallNumberParam float64 `yaml:"max-tool-call-number-param" json:"max-tool-call-number-param"`
	// MinToolCallNumberParam defines the minimum possible value of number (float) parameters in a tool call,
	// optional, defaults to 0
	MinToolCallNumberParam float64 `yaml:"min-tool-call-number-param" json:"min-tool-call-number-param"`

	// MaxToolCallArrayParamLength defines the maximum possible length of array parameters in a tool call,
	// optional, defaults to 5
	MaxToolCallArrayParamLength int `yaml:"max-tool-call-array-param-length" json:"max-tool-call-array-param-length"`
	// MinToolCallArrayParamLength defines the minimum possible length of array parameters in a tool call,
	// optional, defaults to 1
	MinToolCallArrayParamLength int `yaml:"min-tool-call-array-param-length" json:"min-tool-call-array-param-length"`

	// ToolCallNotRequiredParamProbability is the probability to add a parameter, that is not required,
	// in a tool call, optional, defaults to 50
	ToolCallNotRequiredParamProbability int `yaml:"tool-call-not-required-param-probability" json:"tool-call-not-required-param-probability"`
	// ObjectToolCallNotRequiredParamProbability is the probability to add a field, that is not required,
	// in an object in a tool call, optional, defaults to 50
	ObjectToolCallNotRequiredParamProbability int `yaml:"object-tool-call-not-required-field-probability" json:"object-tool-call-not-required-field-probability"`

	// EnableKVCache defines if kv cache feature will be enabled
	EnableKVCache bool `yaml:"enable-kvcache" json:"enable-kvcache"`
	//  KVCacheSize is the maximum number of token blocks in kv cache, the default value is 1024
	KVCacheSize int `yaml:"kv-cache-size" json:"kv-cache-size"`

	// TokenizersCacheDir is the directory for caching tokenizers
	TokenizersCacheDir string `yaml:"tokenizers-cache-dir" json:"tokenizers-cache-dir"`
	// TokenBlockSize is token block size for contiguous chunks of tokens, possible values: 8,16,32,64,128, defaults to 16
	TokenBlockSize int `yaml:"block-size" json:"block-size"`
	// HashSeed is the seed for hash generation (if not set, is read from PYTHONHASHSEED environment variable)
	HashSeed string `yaml:"hash-seed" json:"hash-seed"`

	// ZMQEndpoint is the ZMQ address to publish events, the default value is tcp://localhost:5557
	ZMQEndpoint string `yaml:"zmq-endpoint" json:"zmq-endpoint"`
	// ZMQMaxConnectAttempts defines the maximum number (10) of retries when ZMQ connection fails
	ZMQMaxConnectAttempts uint `yaml:"zmq-max-connect-attempts" json:"zmq-max-connect-attempts"`

	// EventBatchSize is the maximum number of kv-cache events to be sent together, defaults to 16
<<<<<<< HEAD
	EventBatchSize int `yaml:"event-batch-size"`

	// FailureInjectionRate is the probability (0-100) of injecting failures
	FailureInjectionRate int `yaml:"failure-injection-rate"`
	// FailureTypes is a list of specific failure types to inject (empty means all types)
	FailureTypes []string `yaml:"failure-types"`
=======
	EventBatchSize int `yaml:"event-batch-size" json:"event-batch-size"`

	// FakeMetrics is a set of metrics to send to Prometheus instead of the real data
	FakeMetrics *Metrics `yaml:"fake-metrics" json:"fake-metrics"`
}

type Metrics struct {
	// LoraMetrics
	LoraMetrics []LorasMetrics `json:"loras"`
	LorasString []string       `yaml:"loras"`
	// RunningRequests is the number of inference requests that are currently being processed
	RunningRequests int64 `yaml:"running-requests" json:"running-requests"`
	// WaitingRequests is the number of inference requests that are waiting to be processed
	WaitingRequests int64 `yaml:"waiting-requests" json:"waiting-requests"`
	// KVCacheUsagePercentage  is the fraction of KV-cache blocks currently in use (from 0 to 1)
	KVCacheUsagePercentage float32 `yaml:"kv-cache-usage" json:"kv-cache-usage"`
}

type LorasMetrics struct {
	// RunningLoras is a comma separated list of running LoRAs
	RunningLoras string `json:"running"`
	// WaitingLoras is a comma separated list of waiting LoRAs
	WaitingLoras string `json:"waiting"`
	// Timestamp is the timestamp of the metric
	Timestamp float64 `json:"timestamp"`
>>>>>>> 06f6e42c
}

type LoraModule struct {
	// Name is the LoRA's name
	Name string `json:"name"`
	// Path is the LoRA's path
	Path string `json:"path"`
	// BaseModelName is the LoRA's base model
	BaseModelName string `json:"base_model_name"`
}

// Needed to parse values that contain multiple strings
type multiString struct {
	values []string
}

func (l *multiString) String() string {
	return strings.Join(l.values, " ")
}

func (l *multiString) Set(val string) error {
	l.values = append(l.values, val)
	return nil
}

func (l *multiString) Type() string {
	return "strings"
}

func (c *Configuration) unmarshalLoras() error {
	c.LoraModules = make([]LoraModule, 0)
	for _, jsonStr := range c.LoraModulesString {
		var lora LoraModule
		if err := json.Unmarshal([]byte(jsonStr), &lora); err != nil {
			return err
		}
		c.LoraModules = append(c.LoraModules, lora)
	}
	return nil
}

func (c *Configuration) unmarshalFakeMetrics(fakeMetricsString string) error {
	var metrics *Metrics
	if err := json.Unmarshal([]byte(fakeMetricsString), &metrics); err != nil {
		return err
	}
	c.FakeMetrics = metrics
	return nil
}

func (c *Configuration) unmarshalLoraFakeMetrics() error {
	if c.FakeMetrics != nil {
		c.FakeMetrics.LoraMetrics = make([]LorasMetrics, 0)
		for _, jsonStr := range c.FakeMetrics.LorasString {
			var lora LorasMetrics
			if err := json.Unmarshal([]byte(jsonStr), &lora); err != nil {
				return err
			}
			c.FakeMetrics.LoraMetrics = append(c.FakeMetrics.LoraMetrics, lora)
		}
	}
	return nil
}

func newConfig() *Configuration {
	return &Configuration{
		Port:                                vLLMDefaultPort,
		MaxLoras:                            1,
		MaxNumSeqs:                          5,
		MaxModelLen:                         1024,
		Mode:                                ModeRandom,
		Seed:                                time.Now().UnixNano(),
		MaxToolCallIntegerParam:             100,
		MaxToolCallNumberParam:              100,
		MaxToolCallArrayParamLength:         5,
		MinToolCallArrayParamLength:         1,
		ToolCallNotRequiredParamProbability: 50,
		ObjectToolCallNotRequiredParamProbability: 50,
		KVCacheSize:    1024,
		TokenBlockSize: 16,
		ZMQEndpoint:    "tcp://localhost:5557",
		EventBatchSize: 16,
	}
}

func (c *Configuration) load(configFile string) error {
	configBytes, err := os.ReadFile(configFile)
	if err != nil {
		return fmt.Errorf("failed to read configuration file: %s", err)
	}

	if err := yaml.Unmarshal(configBytes, &c); err != nil {
		return fmt.Errorf("failed to unmarshal configuration: %s", err)
	}

	if err := c.unmarshalLoras(); err != nil {
		return err
	}
	if err := c.unmarshalLoraFakeMetrics(); err != nil {
		return err
	}

	return nil
}

func (c *Configuration) validate() error {
	if c.Model == "" {
		return errors.New("model parameter is empty")
	}
	// Upstream vLLM behaviour: when --served-model-name is not provided,
	// it falls back to using the value of --model as the single public name
	// returned by the API and exposed in Prometheus metrics.
	if len(c.ServedModelNames) == 0 {
		c.ServedModelNames = []string{c.Model}
	}

	if c.Mode != ModeEcho && c.Mode != ModeRandom {
		return fmt.Errorf("invalid mode '%s', valid values are 'random' and 'echo'", c.Mode)
	}
	if c.Port <= 0 {
		return fmt.Errorf("invalid port '%d'", c.Port)
	}
	if c.InterTokenLatency < 0 {
		return errors.New("inter token latency cannot be negative")
	}
	if c.InterTokenLatencyStdDev < 0 {
		return errors.New("inter token latency standard deviation cannot be negative")
	}
	if float32(c.InterTokenLatencyStdDev) > 0.3*float32(c.InterTokenLatency) {
		return errors.New("inter token latency standard deviation cannot be more than 30% of inter token latency")
	}
	if c.TimeToFirstToken < 0 {
		return errors.New("time to first token cannot be negative")
	}
	if c.TimeToFirstTokenStdDev < 0 {
		return errors.New("time to first token standard deviation cannot be negative")
	}
	if float32(c.TimeToFirstTokenStdDev) > 0.3*float32(c.TimeToFirstToken) {
		return errors.New("time to first token standard deviation cannot be more than 30% of time to first token")
	}
	if c.KVCacheTransferLatency < 0 {
		return errors.New("kv-cache tranfer time cannot be negative")
	}
	if c.KVCacheTransferLatencyStdDev < 0 {
		return errors.New("kv-cache tranfer time standard deviation cannot be negative")
	}
	if float32(c.KVCacheTransferLatencyStdDev) > 0.3*float32(c.KVCacheTransferLatency) {
		return errors.New("kv-cache tranfer standard deviation cannot be more than 30% of kv-cache tranfer")
	}
	if c.MaxLoras < 1 {
		return errors.New("max LoRAs cannot be less than 1")
	}
	if c.MaxCPULoras == 0 {
		// max CPU LoRAs by default is same as max LoRAs
		c.MaxCPULoras = c.MaxLoras
	}
	if c.MaxCPULoras < c.MaxLoras {
		return errors.New("max CPU LoRAs cannot be less than max LoRAs")
	}
	if c.MaxModelLen < 1 {
		return errors.New("max model len cannot be less than 1")
	}

	for _, lora := range c.LoraModules {
		if lora.Name == "" {
			return errors.New("empty LoRA name")
		}
		if lora.BaseModelName != "" && lora.BaseModelName != c.Model {
			return fmt.Errorf("unknown base model '%s' for LoRA '%s'", lora.BaseModelName, lora.Name)
		}
	}

	if c.MaxToolCallIntegerParam < c.MinToolCallIntegerParam {
		return errors.New("MaxToolCallIntegerParam cannot be less than MinToolCallIntegerParam")
	}
	if c.MaxToolCallNumberParam < c.MinToolCallNumberParam {
		return errors.New("MaxToolCallNumberParam cannot be less than MinToolCallNumberParam")
	}
	if c.MaxToolCallArrayParamLength < c.MinToolCallArrayParamLength {
		return errors.New("MaxToolCallArrayParamLength cannot be less than MinToolCallArrayParamLength")
	}
	if c.MinToolCallArrayParamLength < 0 {
		return errors.New("MinToolCallArrayParamLength cannot be negative")
	}
	if c.ToolCallNotRequiredParamProbability < 0 || c.ToolCallNotRequiredParamProbability > 100 {
		return errors.New("ToolCallNotRequiredParamProbability should be between 0 and 100")
	}
	if c.ObjectToolCallNotRequiredParamProbability < 0 || c.ObjectToolCallNotRequiredParamProbability > 100 {
		return errors.New("ObjectToolCallNotRequiredParamProbability should be between 0 and 100")
	}

	if c.TokenBlockSize != 8 && c.TokenBlockSize != 16 && c.TokenBlockSize != 32 &&
		c.TokenBlockSize != 64 && c.TokenBlockSize != 128 {
		return errors.New("token block size should be one of the following: 8, 16, 32, 64, 128")
	}

	if c.KVCacheSize < 0 {
		return errors.New("KV cache size cannot be negative")
	}
	if c.EventBatchSize < 1 {
		return errors.New("event batch size cannot less than 1")
	}
<<<<<<< HEAD

	if c.FailureInjectionRate < 0 || c.FailureInjectionRate > 100 {
		return errors.New("failure injection rate should be between 0 and 100")
	}

	validFailureTypes := map[string]bool{
		FailureTypeRateLimit:      true,
		FailureTypeInvalidAPIKey:  true,
		FailureTypeContextLength:  true,
		FailureTypeServerError:    true,
		FailureTypeInvalidRequest: true,
		FailureTypeModelNotFound:  true,
	}
	for _, failureType := range c.FailureTypes {
		if !validFailureTypes[failureType] {
			return fmt.Errorf("invalid failure type '%s', valid types are: %s, %s, %s, %s, %s, %s", failureType,
				FailureTypeRateLimit, FailureTypeInvalidAPIKey, FailureTypeContextLength,
				FailureTypeServerError, FailureTypeInvalidRequest, FailureTypeModelNotFound)
=======
	if c.ZMQMaxConnectAttempts > 10 {
		return errors.New("zmq retries times cannot be more than 10")
	}

	if c.FakeMetrics != nil {
		if c.FakeMetrics.RunningRequests < 0 || c.FakeMetrics.WaitingRequests < 0 {
			return errors.New("fake metrics request counters cannot be negative")
		}
		if c.FakeMetrics.KVCacheUsagePercentage < 0 || c.FakeMetrics.KVCacheUsagePercentage > 1 {
			return errors.New("fake metrics KV cache usage must be between 0 ans 1")
>>>>>>> 06f6e42c
		}
	}
	return nil
}

// ParseCommandParamsAndLoadConfig loads configuration, parses command line parameters, merges the values
// (command line values overwrite the config file ones), and validates the configuration
func ParseCommandParamsAndLoadConfig() (*Configuration, error) {
	config := newConfig()

	configFileValues := getParamValueFromArgs("config")
	if len(configFileValues) == 1 {
		if err := config.load(configFileValues[0]); err != nil {
			return nil, err
		}
	}

	servedModelNames := getParamValueFromArgs("served-model-name")
	loraModuleNames := getParamValueFromArgs("lora-modules")
	fakeMetrics := getParamValueFromArgs("fake-metrics")

	f := pflag.NewFlagSet("llm-d-inference-sim flags", pflag.ContinueOnError)

	f.IntVar(&config.Port, "port", config.Port, "Port")
	f.StringVar(&config.Model, "model", config.Model, "Currently 'loaded' model")
	f.IntVar(&config.MaxNumSeqs, "max-num-seqs", config.MaxNumSeqs, "Maximum number of inference requests that could be processed at the same time (parameter to simulate requests waiting queue)")
	f.IntVar(&config.MaxLoras, "max-loras", config.MaxLoras, "Maximum number of LoRAs in a single batch")
	f.IntVar(&config.MaxCPULoras, "max-cpu-loras", config.MaxCPULoras, "Maximum number of LoRAs to store in CPU memory")
	f.IntVar(&config.MaxModelLen, "max-model-len", config.MaxModelLen, "Model's context window, maximum number of tokens in a single request including input and output")

	f.StringVar(&config.Mode, "mode", config.Mode, "Simulator mode: echo - returns the same text that was sent in the request, for chat completion returns the last message; random - returns random sentence from a bank of pre-defined sentences")
	f.IntVar(&config.InterTokenLatency, "inter-token-latency", config.InterTokenLatency, "Time to generate one token (in milliseconds)")
	f.IntVar(&config.TimeToFirstToken, "time-to-first-token", config.TimeToFirstToken, "Time to first token (in milliseconds)")
	f.IntVar(&config.KVCacheTransferLatency, "kv-cache-transfer-latency", config.KVCacheTransferLatency, "Time for KV-cache transfer from a remote vLLM (in milliseconds)")
	f.IntVar(&config.InterTokenLatencyStdDev, "inter-token-latency-std-dev", config.InterTokenLatencyStdDev, "Standard deviation for time between generated tokens (in milliseconds)")
	f.IntVar(&config.TimeToFirstTokenStdDev, "time-to-first-token-std-dev", config.TimeToFirstTokenStdDev, "Standard deviation for time before the first token will be returned (in milliseconds)")
	f.IntVar(&config.KVCacheTransferLatencyStdDev, "kv-cache-transfer-latency-std-dev", config.KVCacheTransferLatencyStdDev, "Standard deviation for time for KV-cache transfer from a remote vLLM (in milliseconds)")
	f.Int64Var(&config.Seed, "seed", config.Seed, "Random seed for operations (if not set, current Unix time in nanoseconds is used)")

	f.IntVar(&config.MaxToolCallIntegerParam, "max-tool-call-integer-param", config.MaxToolCallIntegerParam, "Maximum possible value of integer parameters in a tool call")
	f.IntVar(&config.MinToolCallIntegerParam, "min-tool-call-integer-param", config.MinToolCallIntegerParam, "Minimum possible value of integer parameters in a tool call")
	f.Float64Var(&config.MaxToolCallNumberParam, "max-tool-call-number-param", config.MaxToolCallNumberParam, "Maximum possible value of number (float) parameters in a tool call")
	f.Float64Var(&config.MinToolCallNumberParam, "min-tool-call-number-param", config.MinToolCallNumberParam, "Minimum possible value of number (float) parameters in a tool call")
	f.IntVar(&config.MaxToolCallArrayParamLength, "max-tool-call-array-param-length", config.MaxToolCallArrayParamLength, "Maximum possible length of array parameters in a tool call")
	f.IntVar(&config.MinToolCallArrayParamLength, "min-tool-call-array-param-length", config.MinToolCallArrayParamLength, "Minimum possible length of array parameters in a tool call")
	f.IntVar(&config.ToolCallNotRequiredParamProbability, "tool-call-not-required-param-probability", config.ToolCallNotRequiredParamProbability, "Probability to add a parameter, that is not required, in a tool call")
	f.IntVar(&config.ObjectToolCallNotRequiredParamProbability, "object-tool-call-not-required-field-probability", config.ObjectToolCallNotRequiredParamProbability, "Probability to add a field, that is not required, in an object in a tool call")

	f.BoolVar(&config.EnableKVCache, "enable-kvcache", config.EnableKVCache, "Defines if KV cache feature is enabled")
	f.IntVar(&config.KVCacheSize, "kv-cache-size", config.KVCacheSize, "Maximum number of token blocks in kv cache")
	f.IntVar(&config.TokenBlockSize, "block-size", config.TokenBlockSize, "Token block size for contiguous chunks of tokens, possible values: 8,16,32,64,128")
	f.StringVar(&config.TokenizersCacheDir, "tokenizers-cache-dir", config.TokenizersCacheDir, "Directory for caching tokenizers")
	f.StringVar(&config.HashSeed, "hash-seed", config.HashSeed, "Seed for hash generation (if not set, is read from PYTHONHASHSEED environment variable)")
	f.StringVar(&config.ZMQEndpoint, "zmq-endpoint", config.ZMQEndpoint, "ZMQ address to publish events")
	f.UintVar(&config.ZMQMaxConnectAttempts, "zmq-max-connect-attempts", config.ZMQMaxConnectAttempts, "Maximum number of times to try ZMQ connect")
	f.IntVar(&config.EventBatchSize, "event-batch-size", config.EventBatchSize, "Maximum number of kv-cache events to be sent together")

	f.IntVar(&config.FailureInjectionRate, "failure-injection-rate", config.FailureInjectionRate, "Probability (0-100) of injecting failures")

	failureTypes := getParamValueFromArgs("failure-types")
	var dummyFailureTypes multiString
	f.Var(&dummyFailureTypes, "failure-types", "List of specific failure types to inject (rate_limit, invalid_api_key, context_length, server_error, invalid_request, model_not_found)")
	f.Lookup("failure-types").NoOptDefVal = dummyFlagValue

	// These values were manually parsed above in getParamValueFromArgs, we leave this in order to get these flags in --help
	var dummyString string
	f.StringVar(&dummyString, "config", "", "The path to a yaml configuration file. The command line values overwrite the configuration file values")
	var dummyMultiString multiString
	f.Var(&dummyMultiString, "served-model-name", "Model names exposed by the API (a list of space-separated strings)")
	f.Var(&dummyMultiString, "lora-modules", "List of LoRA adapters (a list of space-separated JSON strings)")
	f.Var(&dummyMultiString, "fake-metrics", "A set of metrics to report to Prometheus instead of the real metrics")
	// In order to allow empty arguments, we set a dummy NoOptDefVal for these flags
<<<<<<< HEAD
	f.Lookup("served-model-name").NoOptDefVal = dummyFlagValue
	f.Lookup("lora-modules").NoOptDefVal = dummyFlagValue
=======
	f.Lookup("served-model-name").NoOptDefVal = dummy
	f.Lookup("lora-modules").NoOptDefVal = dummy
	f.Lookup("fake-metrics").NoOptDefVal = dummy
>>>>>>> 06f6e42c

	flagSet := flag.NewFlagSet("simFlagSet", flag.ExitOnError)
	klog.InitFlags(flagSet)
	f.AddGoFlagSet(flagSet)

	if err := f.Parse(os.Args[1:]); err != nil {
		if err == pflag.ErrHelp {
			// --help - exit without printing an error message
			os.Exit(0)
		}
		return nil, err
	}

	// Need to read in a variable to avoid merging the values with the config file ones
	if loraModuleNames != nil {
		config.LoraModulesString = loraModuleNames
		if err := config.unmarshalLoras(); err != nil {
			return nil, err
		}
	}
	if fakeMetrics != nil {
		if err := config.unmarshalFakeMetrics(fakeMetrics[0]); err != nil {
			return nil, err
		}
	}
	if servedModelNames != nil {
		config.ServedModelNames = servedModelNames
	}
	if failureTypes != nil {
		config.FailureTypes = failureTypes
	}

	if config.HashSeed == "" {
		hashSeed := os.Getenv("PYTHONHASHSEED")
		if hashSeed != "" {
			config.HashSeed = hashSeed
		}
	}

	if config.HashSeed == "" {
		hashSeed := os.Getenv("PYTHONHASHSEED")
		if hashSeed != "" {
			config.HashSeed = hashSeed
		}
	}

	if config.HashSeed == "" {
		hashSeed := os.Getenv("PYTHONHASHSEED")
		if hashSeed != "" {
			config.HashSeed = hashSeed
		}
	}

	if err := config.validate(); err != nil {
		return nil, err
	}

	return config, nil
}

func getParamValueFromArgs(param string) []string {
	var values []string
	var readValues bool
	for _, arg := range os.Args[1:] {
		if readValues {
			if strings.HasPrefix(arg, "--") {
				break
			}
			if arg != "" {
				values = append(values, arg)
			}
		} else {
			if arg == "--"+param {
				readValues = true
				values = make([]string, 0)
			} else if strings.HasPrefix(arg, "--"+param+"=") {
				// Handle --param=value
				values = append(values, strings.TrimPrefix(arg, "--"+param+"="))
				break
			}
		}
	}
	return values
}<|MERGE_RESOLUTION|>--- conflicted
+++ resolved
@@ -34,9 +34,6 @@
 	vLLMDefaultPort = 8000
 	ModeRandom      = "random"
 	ModeEcho        = "echo"
-<<<<<<< HEAD
-	dummyFlagValue  = "dummy"
-
 	// Failure type constants
 	FailureTypeRateLimit      = "rate_limit"
 	FailureTypeInvalidAPIKey  = "invalid_api_key"
@@ -44,9 +41,7 @@
 	FailureTypeServerError    = "server_error"
 	FailureTypeInvalidRequest = "invalid_request"
 	FailureTypeModelNotFound  = "model_not_found"
-=======
 	dummy           = "dummy"
->>>>>>> 06f6e42c
 )
 
 type Configuration struct {
@@ -141,19 +136,16 @@
 	// ZMQMaxConnectAttempts defines the maximum number (10) of retries when ZMQ connection fails
 	ZMQMaxConnectAttempts uint `yaml:"zmq-max-connect-attempts" json:"zmq-max-connect-attempts"`
 
-	// EventBatchSize is the maximum number of kv-cache events to be sent together, defaults to 16
-<<<<<<< HEAD
-	EventBatchSize int `yaml:"event-batch-size"`
-
+  // EventBatchSize is the maximum number of kv-cache events to be sent together, defaults to 16
+	EventBatchSize int `yaml:"event-batch-size" json:"event-batch-size"`
+
+	// FakeMetrics is a set of metrics to send to Prometheus instead of the real data
+	FakeMetrics *Metrics `yaml:"fake-metrics" json:"fake-metrics"`
+  
 	// FailureInjectionRate is the probability (0-100) of injecting failures
 	FailureInjectionRate int `yaml:"failure-injection-rate"`
 	// FailureTypes is a list of specific failure types to inject (empty means all types)
 	FailureTypes []string `yaml:"failure-types"`
-=======
-	EventBatchSize int `yaml:"event-batch-size" json:"event-batch-size"`
-
-	// FakeMetrics is a set of metrics to send to Prometheus instead of the real data
-	FakeMetrics *Metrics `yaml:"fake-metrics" json:"fake-metrics"`
 }
 
 type Metrics struct {
@@ -175,7 +167,6 @@
 	WaitingLoras string `json:"waiting"`
 	// Timestamp is the timestamp of the metric
 	Timestamp float64 `json:"timestamp"`
->>>>>>> 06f6e42c
 }
 
 type LoraModule struct {
@@ -378,7 +369,6 @@
 	if c.EventBatchSize < 1 {
 		return errors.New("event batch size cannot less than 1")
 	}
-<<<<<<< HEAD
 
 	if c.FailureInjectionRate < 0 || c.FailureInjectionRate > 100 {
 		return errors.New("failure injection rate should be between 0 and 100")
@@ -397,7 +387,7 @@
 			return fmt.Errorf("invalid failure type '%s', valid types are: %s, %s, %s, %s, %s, %s", failureType,
 				FailureTypeRateLimit, FailureTypeInvalidAPIKey, FailureTypeContextLength,
 				FailureTypeServerError, FailureTypeInvalidRequest, FailureTypeModelNotFound)
-=======
+
 	if c.ZMQMaxConnectAttempts > 10 {
 		return errors.New("zmq retries times cannot be more than 10")
 	}
@@ -408,7 +398,6 @@
 		}
 		if c.FakeMetrics.KVCacheUsagePercentage < 0 || c.FakeMetrics.KVCacheUsagePercentage > 1 {
 			return errors.New("fake metrics KV cache usage must be between 0 ans 1")
->>>>>>> 06f6e42c
 		}
 	}
 	return nil
@@ -471,7 +460,7 @@
 	failureTypes := getParamValueFromArgs("failure-types")
 	var dummyFailureTypes multiString
 	f.Var(&dummyFailureTypes, "failure-types", "List of specific failure types to inject (rate_limit, invalid_api_key, context_length, server_error, invalid_request, model_not_found)")
-	f.Lookup("failure-types").NoOptDefVal = dummyFlagValue
+	f.Lookup("failure-types").NoOptDefVal = dummy
 
 	// These values were manually parsed above in getParamValueFromArgs, we leave this in order to get these flags in --help
 	var dummyString string
@@ -481,14 +470,9 @@
 	f.Var(&dummyMultiString, "lora-modules", "List of LoRA adapters (a list of space-separated JSON strings)")
 	f.Var(&dummyMultiString, "fake-metrics", "A set of metrics to report to Prometheus instead of the real metrics")
 	// In order to allow empty arguments, we set a dummy NoOptDefVal for these flags
-<<<<<<< HEAD
-	f.Lookup("served-model-name").NoOptDefVal = dummyFlagValue
-	f.Lookup("lora-modules").NoOptDefVal = dummyFlagValue
-=======
 	f.Lookup("served-model-name").NoOptDefVal = dummy
 	f.Lookup("lora-modules").NoOptDefVal = dummy
 	f.Lookup("fake-metrics").NoOptDefVal = dummy
->>>>>>> 06f6e42c
 
 	flagSet := flag.NewFlagSet("simFlagSet", flag.ExitOnError)
 	klog.InitFlags(flagSet)
