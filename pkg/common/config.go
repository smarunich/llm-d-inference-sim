/*
Copyright 2025 The llm-d-inference-sim Authors.

Licensed under the Apache License, Version 2.0 (the "License");
you may not use this file except in compliance with the License.
You may obtain a copy of the License at

    http://www.apache.org/licenses/LICENSE-2.0

Unless required by applicable law or agreed to in writing, software
distributed under the License is distributed on an "AS IS" BASIS,
WITHOUT WARRANTIES OR CONDITIONS OF ANY KIND, either express or implied.
See the License for the specific language governing permissions and
limitations under the License.
*/

package common

import (
	"encoding/json"
	"errors"
	"flag"
	"fmt"
	"os"
	"strings"
	"time"

	"github.com/spf13/pflag"
	"gopkg.in/yaml.v3"
	"k8s.io/klog/v2"
)

const (
	vLLMDefaultPort = 8000
	ModeRandom      = "random"
	ModeEcho        = "echo"
	
	// Failure type constants
	FailureTypeRateLimit       = "rate_limit"
	FailureTypeInvalidAPIKey   = "invalid_api_key"
	FailureTypeContextLength   = "context_length"
	FailureTypeServerError     = "server_error"
	FailureTypeInvalidRequest  = "invalid_request"
	FailureTypeModelNotFound   = "model_not_found"
)

type Configuration struct {
	// Port defines on which port the simulator runs
	Port int `yaml:"port"`
	// Model defines the current base model name
	Model string `yaml:"model"`
	// ServedModelNames is one or many model names exposed by the API
	ServedModelNames []string `yaml:"served-model-name"`
	// MaxLoras defines maximum number of loaded LoRAs
	MaxLoras int `yaml:"max-loras"`
	// MaxCPULoras defines maximum number of LoRAs to store in CPU memory
	MaxCPULoras int `yaml:"max-cpu-loras"`
	// MaxNumSeqs is maximum number of sequences per iteration (the maximum
	// number of inference requests that could be processed at the same time)
	MaxNumSeqs int `yaml:"max-num-seqs"`
	// MaxModelLen is the model's context window, the maximum number of tokens
	// in a single request including input and output. Default value is 1024.
	MaxModelLen int `yaml:"max-model-len"`
	// LoraModulesString is a list of LoRA adapters as strings
	LoraModulesString []string `yaml:"lora-modules"`
	// LoraModules is a list of LoRA adapters
	LoraModules []LoraModule

	// TimeToFirstToken time before the first token will be returned, in milliseconds
	TimeToFirstToken int `yaml:"time-to-first-token"`
	// TimeToFirstTokenStdDev standard deviation for time before the first token will be returned,
	// in milliseconds, optional, default is 0, can't be more than 30% of TimeToFirstToken, will not
	// cause the actual time to first token to differ by more than 70% from TimeToFirstToken
	TimeToFirstTokenStdDev int `yaml:"time-to-first-token-std-dev"`
	// InterTokenLatency time between generated tokens, in milliseconds
	InterTokenLatency int `yaml:"inter-token-latency"`
	// InterTokenLatencyStdDev standard deviation for time between generated tokens, in milliseconds,
	// optional, default is 0, can't be more than 30% of InterTokenLatency, will not cause the actual
	// inter token latency to differ by more than 70% from InterTokenLatency
	InterTokenLatencyStdDev int `yaml:"inter-token-latency-std-dev"`
	// KVCacheTransferLatency time to "transfer" kv-cache from another vLLM instance in case P/D is activated,
	// in milliseconds
	KVCacheTransferLatency int `yaml:"kv-cache-transfer-latency"`
	// KVCacheTransferLatencyStdDev standard deviation for time to "transfer" kv-cache from another
	// vLLM instance in case P/D is activated, in milliseconds, optional, default is 0, can't be more
	// than 30% of KVCacheTransferLatency, will not cause the actual latency to differ by more than 70% from
	// KVCacheTransferLatency
	KVCacheTransferLatencyStdDev int `yaml:"kv-cache-transfer-latency-std-dev"`

	// Mode defines the simulator response generation mode, valid values: echo, random
	Mode string `yaml:"mode"`
	// Seed defines random seed for operations
	Seed int64 `yaml:"seed"`

	// MaxToolCallIntegerParam defines the maximum possible value of integer parameters in a tool call,
	// optional, defaults to 100
	MaxToolCallIntegerParam int `yaml:"max-tool-call-integer-param"`
	// MinToolCallIntegerParam defines the minimum possible value of integer parameters in a tool call,
	// optional, defaults to 0
	MinToolCallIntegerParam int `yaml:"min-tool-call-integer-param"`
	// MaxToolCallNumberParam defines the maximum possible value of number (float) parameters in a tool call,
	// optional, defaults to 100
	MaxToolCallNumberParam float64 `yaml:"max-tool-call-number-param"`
	// MinToolCallNumberParam defines the minimum possible value of number (float) parameters in a tool call,
	// optional, defaults to 0
	MinToolCallNumberParam float64 `yaml:"min-tool-call-number-param"`

	// MaxToolCallArrayParamLength defines the maximum possible length of array parameters in a tool call,
	// optional, defaults to 5
	MaxToolCallArrayParamLength int `yaml:"max-tool-call-array-param-length"`
	// MinToolCallArrayParamLength defines the minimum possible length of array parameters in a tool call,
	// optional, defaults to 1
	MinToolCallArrayParamLength int `yaml:"min-tool-call-array-param-length"`

	// ToolCallNotRequiredParamProbability is the probability to add a parameter, that is not required,
	// in a tool call, optional, defaults to 50
	ToolCallNotRequiredParamProbability int `yaml:"tool-call-not-required-param-probability"`
	// ObjectToolCallNotRequiredParamProbability is the probability to add a field, that is not required,
	// in an object in a tool call, optional, defaults to 50
	ObjectToolCallNotRequiredParamProbability int `yaml:"object-tool-call-not-required-field-probability"`

	// EnableKVCache defines if kv cache feature will be enabled
	EnableKVCache bool `yaml:"enable-kvcache"`
	//  KVCacheSize is the maximum number of token blocks in kv cache, the default value is 1024
	KVCacheSize int `yaml:"kv-cache-size"`

	// TokenizersCacheDir is the directory for caching tokenizers
	TokenizersCacheDir string `yaml:"tokenizers-cache-dir"`
	// TokenBlockSize is token block size for contiguous chunks of tokens, possible values: 8,16,32,64,128, defaults to 16
	TokenBlockSize int `yaml:"block-size"`
	// HashSeed is the seed for hash generation (if not set, is read from PYTHONHASHSEED environment variable)
	HashSeed string `yaml:"hash-seed"`

	// ZMQEndpoint is the ZMQ address to publish events, the default value is tcp://localhost:5557
	ZMQEndpoint string `yaml:"zmq-endpoint"`
	// EventBatchSize is the maximum number of kv-cache events to be sent together, defaults to 16
	EventBatchSize int `yaml:"event-batch-size"`
<<<<<<< HEAD

	// FailureInjectionRate is the probability (0-100) of injecting failures
	FailureInjectionRate int `yaml:"failure-injection-rate"`
	// FailureTypes is a list of specific failure types to inject (empty means all types)
	FailureTypes []string `yaml:"failure-types"`
=======
>>>>>>> c1ba592b
}

type LoraModule struct {
	// Name is the LoRA's name
	Name string `json:"name"`
	// Path is the LoRA's path
	Path string `json:"path"`
	// BaseModelName is the LoRA's base model
	BaseModelName string `json:"base_model_name"`
}

// Needed to parse values that contain multiple strings
type multiString struct {
	values []string
}

func (l *multiString) String() string {
	return strings.Join(l.values, " ")
}

func (l *multiString) Set(val string) error {
	l.values = append(l.values, val)
	return nil
}

func (l *multiString) Type() string {
	return "strings"
}

func (c *Configuration) unmarshalLoras() error {
	c.LoraModules = make([]LoraModule, 0)
	for _, jsonStr := range c.LoraModulesString {
		var lora LoraModule
		if err := json.Unmarshal([]byte(jsonStr), &lora); err != nil {
			return err
		}
		c.LoraModules = append(c.LoraModules, lora)
	}
	return nil
}

func newConfig() *Configuration {
	return &Configuration{
		Port:                                vLLMDefaultPort,
		MaxLoras:                            1,
		MaxNumSeqs:                          5,
		MaxModelLen:                         1024,
		Mode:                                ModeRandom,
		Seed:                                time.Now().UnixNano(),
		MaxToolCallIntegerParam:             100,
		MaxToolCallNumberParam:              100,
		MaxToolCallArrayParamLength:         5,
		MinToolCallArrayParamLength:         1,
		ToolCallNotRequiredParamProbability: 50,
		ObjectToolCallNotRequiredParamProbability: 50,
<<<<<<< HEAD
		KVCacheSize:        1024,
		TokenBlockSize:     16,
		ZMQEndpoint:        "tcp://localhost:5557",
		EventBatchSize:     16,
		FailureInjectionRate: 10,
		FailureTypes:       []string{},
=======
		KVCacheSize:    1024,
		TokenBlockSize: 16,
		ZMQEndpoint:    "tcp://localhost:5557",
		EventBatchSize: 16,
>>>>>>> c1ba592b
	}
}

func (c *Configuration) load(configFile string) error {
	configBytes, err := os.ReadFile(configFile)
	if err != nil {
		return fmt.Errorf("failed to read configuration file: %s", err)
	}

	if err := yaml.Unmarshal(configBytes, &c); err != nil {
		return fmt.Errorf("failed to unmarshal configuration: %s", err)
	}

	return c.unmarshalLoras()
}

func (c *Configuration) validate() error {
	if c.Model == "" {
		return errors.New("model parameter is empty")
	}
	// Upstream vLLM behaviour: when --served-model-name is not provided,
	// it falls back to using the value of --model as the single public name
	// returned by the API and exposed in Prometheus metrics.
	if len(c.ServedModelNames) == 0 {
		c.ServedModelNames = []string{c.Model}
	}

	if c.Mode != ModeEcho && c.Mode != ModeRandom {
		return fmt.Errorf("invalid mode '%s', valid values are 'random' and 'echo'", c.Mode)
	}
	if c.Port <= 0 {
		return fmt.Errorf("invalid port '%d'", c.Port)
	}
	if c.InterTokenLatency < 0 {
		return errors.New("inter token latency cannot be negative")
	}
	if c.InterTokenLatencyStdDev < 0 {
		return errors.New("inter token latency standard deviation cannot be negative")
	}
	if float32(c.InterTokenLatencyStdDev) > 0.3*float32(c.InterTokenLatency) {
		return errors.New("inter token latency standard deviation cannot be more than 30% of inter token latency")
	}
	if c.TimeToFirstToken < 0 {
		return errors.New("time to first token cannot be negative")
	}
	if c.TimeToFirstTokenStdDev < 0 {
		return errors.New("time to first token standard deviation cannot be negative")
	}
	if float32(c.TimeToFirstTokenStdDev) > 0.3*float32(c.TimeToFirstToken) {
		return errors.New("time to first token standard deviation cannot be more than 30% of time to first token")
	}
	if c.KVCacheTransferLatency < 0 {
		return errors.New("kv-cache tranfer time cannot be negative")
	}
	if c.KVCacheTransferLatencyStdDev < 0 {
		return errors.New("kv-cache tranfer time standard deviation cannot be negative")
	}
	if float32(c.KVCacheTransferLatencyStdDev) > 0.3*float32(c.KVCacheTransferLatency) {
		return errors.New("kv-cache tranfer standard deviation cannot be more than 30% of kv-cache tranfer")
	}
	if c.MaxLoras < 1 {
		return errors.New("max LoRAs cannot be less than 1")
	}
	if c.MaxCPULoras == 0 {
		// max CPU LoRAs by default is same as max LoRAs
		c.MaxCPULoras = c.MaxLoras
	}
	if c.MaxCPULoras < c.MaxLoras {
		return errors.New("max CPU LoRAs cannot be less than max LoRAs")
	}
	if c.MaxModelLen < 1 {
		return errors.New("max model len cannot be less than 1")
	}

	for _, lora := range c.LoraModules {
		if lora.Name == "" {
			return errors.New("empty LoRA name")
		}
		if lora.BaseModelName != "" && lora.BaseModelName != c.Model {
			return fmt.Errorf("unknown base model '%s' for LoRA '%s'", lora.BaseModelName, lora.Name)
		}
	}

	if c.MaxToolCallIntegerParam < c.MinToolCallIntegerParam {
		return errors.New("MaxToolCallIntegerParam cannot be less than MinToolCallIntegerParam")
	}
	if c.MaxToolCallNumberParam < c.MinToolCallNumberParam {
		return errors.New("MaxToolCallNumberParam cannot be less than MinToolCallNumberParam")
	}
	if c.MaxToolCallArrayParamLength < c.MinToolCallArrayParamLength {
		return errors.New("MaxToolCallArrayParamLength cannot be less than MinToolCallArrayParamLength")
	}
	if c.MinToolCallArrayParamLength < 0 {
		return errors.New("MinToolCallArrayParamLength cannot be negative")
	}
	if c.ToolCallNotRequiredParamProbability < 0 || c.ToolCallNotRequiredParamProbability > 100 {
		return errors.New("ToolCallNotRequiredParamProbability should be between 0 and 100")
	}
	if c.ObjectToolCallNotRequiredParamProbability < 0 || c.ObjectToolCallNotRequiredParamProbability > 100 {
		return errors.New("ObjectToolCallNotRequiredParamProbability should be between 0 and 100")
	}

	if c.TokenBlockSize != 8 && c.TokenBlockSize != 16 && c.TokenBlockSize != 32 &&
		c.TokenBlockSize != 64 && c.TokenBlockSize != 128 {
		return errors.New("token block size should be one of the following: 8, 16, 32, 64, 128")
	}

	if c.KVCacheSize < 0 {
		return errors.New("KV cache size cannot be negative")
	}
	if c.EventBatchSize < 1 {
		return errors.New("event batch size cannot less than 1")
	}
<<<<<<< HEAD
  
  if c.FailureInjectionRate < 0 || c.FailureInjectionRate > 100 {
		return errors.New("failure injection rate should be between 0 and 100")
	}

	validFailureTypes := map[string]bool{
		FailureTypeRateLimit:      true,
		FailureTypeInvalidAPIKey:  true,
		FailureTypeContextLength:  true,
		FailureTypeServerError:    true,
		FailureTypeInvalidRequest: true,
		FailureTypeModelNotFound:  true,
	}
	for _, failureType := range c.FailureTypes {
		if !validFailureTypes[failureType] {
			return fmt.Errorf("invalid failure type '%s', valid types are: rate_limit, invalid_api_key, context_length, server_error, invalid_request, model_not_found", failureType)
		}
	}

=======
>>>>>>> c1ba592b
	return nil
}

// ParseCommandParamsAndLoadConfig loads configuration, parses command line parameters, merges the values
// (command line values overwrite the config file ones), and validates the configuration
func ParseCommandParamsAndLoadConfig() (*Configuration, error) {
	config := newConfig()

	configFileValues := getParamValueFromArgs("config")
	if len(configFileValues) == 1 {
		if err := config.load(configFileValues[0]); err != nil {
			return nil, err
		}
	}

	servedModelNames := getParamValueFromArgs("served-model-name")
	loraModuleNames := getParamValueFromArgs("lora-modules")

	f := pflag.NewFlagSet("llm-d-inference-sim flags", pflag.ContinueOnError)

	f.IntVar(&config.Port, "port", config.Port, "Port")
	f.StringVar(&config.Model, "model", config.Model, "Currently 'loaded' model")
	f.IntVar(&config.MaxNumSeqs, "max-num-seqs", config.MaxNumSeqs, "Maximum number of inference requests that could be processed at the same time (parameter to simulate requests waiting queue)")
	f.IntVar(&config.MaxLoras, "max-loras", config.MaxLoras, "Maximum number of LoRAs in a single batch")
	f.IntVar(&config.MaxCPULoras, "max-cpu-loras", config.MaxCPULoras, "Maximum number of LoRAs to store in CPU memory")
	f.IntVar(&config.MaxModelLen, "max-model-len", config.MaxModelLen, "Model's context window, maximum number of tokens in a single request including input and output")

	f.StringVar(&config.Mode, "mode", config.Mode, "Simulator mode: echo - returns the same text that was sent in the request, for chat completion returns the last message; random - returns random sentence from a bank of pre-defined sentences")
	f.IntVar(&config.InterTokenLatency, "inter-token-latency", config.InterTokenLatency, "Time to generate one token (in milliseconds)")
	f.IntVar(&config.TimeToFirstToken, "time-to-first-token", config.TimeToFirstToken, "Time to first token (in milliseconds)")
	f.IntVar(&config.KVCacheTransferLatency, "kv-cache-transfer-latency", config.KVCacheTransferLatency, "Time for KV-cache transfer from a remote vLLM (in milliseconds)")
	f.IntVar(&config.InterTokenLatencyStdDev, "inter-token-latency-std-dev", config.InterTokenLatencyStdDev, "Standard deviation for time between generated tokens (in milliseconds)")
	f.IntVar(&config.TimeToFirstTokenStdDev, "time-to-first-token-std-dev", config.TimeToFirstTokenStdDev, "Standard deviation for time before the first token will be returned (in milliseconds)")
	f.IntVar(&config.KVCacheTransferLatencyStdDev, "kv-cache-transfer-latency-std-dev", config.KVCacheTransferLatencyStdDev, "Standard deviation for time for KV-cache transfer from a remote vLLM (in milliseconds)")
	f.Int64Var(&config.Seed, "seed", config.Seed, "Random seed for operations (if not set, current Unix time in nanoseconds is used)")

	f.IntVar(&config.MaxToolCallIntegerParam, "max-tool-call-integer-param", config.MaxToolCallIntegerParam, "Maximum possible value of integer parameters in a tool call")
	f.IntVar(&config.MinToolCallIntegerParam, "min-tool-call-integer-param", config.MinToolCallIntegerParam, "Minimum possible value of integer parameters in a tool call")
	f.Float64Var(&config.MaxToolCallNumberParam, "max-tool-call-number-param", config.MaxToolCallNumberParam, "Maximum possible value of number (float) parameters in a tool call")
	f.Float64Var(&config.MinToolCallNumberParam, "min-tool-call-number-param", config.MinToolCallNumberParam, "Minimum possible value of number (float) parameters in a tool call")
	f.IntVar(&config.MaxToolCallArrayParamLength, "max-tool-call-array-param-length", config.MaxToolCallArrayParamLength, "Maximum possible length of array parameters in a tool call")
	f.IntVar(&config.MinToolCallArrayParamLength, "min-tool-call-array-param-length", config.MinToolCallArrayParamLength, "Minimum possible length of array parameters in a tool call")
	f.IntVar(&config.ToolCallNotRequiredParamProbability, "tool-call-not-required-param-probability", config.ToolCallNotRequiredParamProbability, "Probability to add a parameter, that is not required, in a tool call")
	f.IntVar(&config.ObjectToolCallNotRequiredParamProbability, "object-tool-call-not-required-field-probability", config.ObjectToolCallNotRequiredParamProbability, "Probability to add a field, that is not required, in an object in a tool call")

	f.BoolVar(&config.EnableKVCache, "enable-kvcache", config.EnableKVCache, "Defines if KV cache feature is enabled")
	f.IntVar(&config.KVCacheSize, "kv-cache-size", config.KVCacheSize, "Maximum number of token blocks in kv cache")
	f.IntVar(&config.TokenBlockSize, "block-size", config.TokenBlockSize, "Token block size for contiguous chunks of tokens, possible values: 8,16,32,64,128")
	f.StringVar(&config.TokenizersCacheDir, "tokenizers-cache-dir", config.TokenizersCacheDir, "Directory for caching tokenizers")
	f.StringVar(&config.HashSeed, "hash-seed", config.HashSeed, "Seed for hash generation (if not set, is read from PYTHONHASHSEED environment variable)")
	f.StringVar(&config.ZMQEndpoint, "zmq-endpoint", config.ZMQEndpoint, "ZMQ address to publish events")
	f.IntVar(&config.EventBatchSize, "event-batch-size", config.EventBatchSize, "Maximum number of kv-cache events to be sent together")
<<<<<<< HEAD
	
  f.IntVar(&config.FailureInjectionRate, "failure-injection-rate", config.FailureInjectionRate, "Probability (0-100) of injecting failures")

	failureTypes := getParamValueFromArgs("failure-types")
	var dummyFailureTypes multiString
	f.Var(&dummyFailureTypes, "failure-types", "List of specific failure types to inject (rate_limit, invalid_api_key, context_length, server_error, invalid_request, model_not_found)")
	f.Lookup("failure-types").NoOptDefVal = "dummy"
=======
>>>>>>> c1ba592b

	// These values were manually parsed above in getParamValueFromArgs, we leave this in order to get these flags in --help
	var dummyString string
	f.StringVar(&dummyString, "config", "", "The path to a yaml configuration file. The command line values overwrite the configuration file values")
	var dummyMultiString multiString
	f.Var(&dummyMultiString, "served-model-name", "Model names exposed by the API (a list of space-separated strings)")
	f.Var(&dummyMultiString, "lora-modules", "List of LoRA adapters (a list of space-separated JSON strings)")
	// In order to allow empty arguments, we set a dummy NoOptDefVal for these flags
	f.Lookup("served-model-name").NoOptDefVal = "dummy"
	f.Lookup("lora-modules").NoOptDefVal = "dummy"

	flagSet := flag.NewFlagSet("simFlagSet", flag.ExitOnError)
	klog.InitFlags(flagSet)
	f.AddGoFlagSet(flagSet)

	if err := f.Parse(os.Args[1:]); err != nil {
		if err == pflag.ErrHelp {
			// --help - exit without printing an error message
			os.Exit(0)
		}
		return nil, err
	}

	// Need to read in a variable to avoid merging the values with the config file ones
	if loraModuleNames != nil {
		config.LoraModulesString = loraModuleNames
		if err := config.unmarshalLoras(); err != nil {
			return nil, err
		}
	}
	if servedModelNames != nil {
		config.ServedModelNames = servedModelNames
	}
	if failureTypes != nil {
		config.FailureTypes = failureTypes
	}

	if config.HashSeed == "" {
		hashSeed := os.Getenv("PYTHONHASHSEED")
		if hashSeed != "" {
			config.HashSeed = hashSeed
		}
	}

	if config.HashSeed == "" {
		hashSeed := os.Getenv("PYTHONHASHSEED")
		if hashSeed != "" {
			config.HashSeed = hashSeed
		}
	}

	if config.HashSeed == "" {
		hashSeed := os.Getenv("PYTHONHASHSEED")
		if hashSeed != "" {
			config.HashSeed = hashSeed
		}
	}

	if err := config.validate(); err != nil {
		return nil, err
	}

	return config, nil
}

func getParamValueFromArgs(param string) []string {
	var values []string
	var readValues bool
	for _, arg := range os.Args[1:] {
		if readValues {
			if strings.HasPrefix(arg, "--") {
				break
			}
			if arg != "" {
				values = append(values, arg)
			}
		} else {
			if arg == "--"+param {
				readValues = true
				values = make([]string, 0)
			} else if strings.HasPrefix(arg, "--"+param+"=") {
				// Handle --param=value
				values = append(values, strings.TrimPrefix(arg, "--"+param+"="))
				break
			}
		}
	}
	return values
}<|MERGE_RESOLUTION|>--- conflicted
+++ resolved
@@ -135,14 +135,11 @@
 	ZMQEndpoint string `yaml:"zmq-endpoint"`
 	// EventBatchSize is the maximum number of kv-cache events to be sent together, defaults to 16
 	EventBatchSize int `yaml:"event-batch-size"`
-<<<<<<< HEAD
 
 	// FailureInjectionRate is the probability (0-100) of injecting failures
 	FailureInjectionRate int `yaml:"failure-injection-rate"`
 	// FailureTypes is a list of specific failure types to inject (empty means all types)
 	FailureTypes []string `yaml:"failure-types"`
-=======
->>>>>>> c1ba592b
 }
 
 type LoraModule struct {
@@ -198,19 +195,12 @@
 		MinToolCallArrayParamLength:         1,
 		ToolCallNotRequiredParamProbability: 50,
 		ObjectToolCallNotRequiredParamProbability: 50,
-<<<<<<< HEAD
 		KVCacheSize:        1024,
 		TokenBlockSize:     16,
 		ZMQEndpoint:        "tcp://localhost:5557",
 		EventBatchSize:     16,
 		FailureInjectionRate: 10,
 		FailureTypes:       []string{},
-=======
-		KVCacheSize:    1024,
-		TokenBlockSize: 16,
-		ZMQEndpoint:    "tcp://localhost:5557",
-		EventBatchSize: 16,
->>>>>>> c1ba592b
 	}
 }
 
@@ -324,8 +314,7 @@
 	if c.EventBatchSize < 1 {
 		return errors.New("event batch size cannot less than 1")
 	}
-<<<<<<< HEAD
-  
+ 
   if c.FailureInjectionRate < 0 || c.FailureInjectionRate > 100 {
 		return errors.New("failure injection rate should be between 0 and 100")
 	}
@@ -343,9 +332,6 @@
 			return fmt.Errorf("invalid failure type '%s', valid types are: rate_limit, invalid_api_key, context_length, server_error, invalid_request, model_not_found", failureType)
 		}
 	}
-
-=======
->>>>>>> c1ba592b
 	return nil
 }
 
@@ -398,16 +384,14 @@
 	f.StringVar(&config.HashSeed, "hash-seed", config.HashSeed, "Seed for hash generation (if not set, is read from PYTHONHASHSEED environment variable)")
 	f.StringVar(&config.ZMQEndpoint, "zmq-endpoint", config.ZMQEndpoint, "ZMQ address to publish events")
 	f.IntVar(&config.EventBatchSize, "event-batch-size", config.EventBatchSize, "Maximum number of kv-cache events to be sent together")
-<<<<<<< HEAD
-	
+  
   f.IntVar(&config.FailureInjectionRate, "failure-injection-rate", config.FailureInjectionRate, "Probability (0-100) of injecting failures")
 
 	failureTypes := getParamValueFromArgs("failure-types")
 	var dummyFailureTypes multiString
 	f.Var(&dummyFailureTypes, "failure-types", "List of specific failure types to inject (rate_limit, invalid_api_key, context_length, server_error, invalid_request, model_not_found)")
 	f.Lookup("failure-types").NoOptDefVal = "dummy"
-=======
->>>>>>> c1ba592b
+
 
 	// These values were manually parsed above in getParamValueFromArgs, we leave this in order to get these flags in --help
 	var dummyString string
